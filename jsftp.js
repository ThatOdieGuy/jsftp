/*
 * @package jsftp
 * @copyright Copyright(c) 2012 Ajax.org B.V. <info@c9.io>
 * @author Sergi Mansilla <sergi.mansilla@gmail.com>
 * @license https://github.com/sergi/jsftp/blob/master/LICENSE MIT License
 */

var Net = require("net");
<<<<<<< HEAD
var Util = require("util");
var EventEmitter = require("events").EventEmitter;
var Parser = require("./lib/ftpParser");
var Gab = require("gab");
=======
var ftpPasv = require("./lib/ftpPasv");
var Parser = require('./lib/ftpParser');
var S = require("streamer");
var Util = require("util");
var EventEmitter = require("events").EventEmitter;
>>>>>>> 3f54ea95

var slice = Array.prototype.slice;

var FTP_PORT = 21;
var RE_PASV = /[-\d]+,[-\d]+,[-\d]+,[-\d]+,([-\d]+),([-\d]+)/;
var RE_RES = /^(\d{3})\s(.*)/;
var RE_MULTI = /^(\d{3})-/;
var RE_NL = /\r\n/;

var DEBUG_MODE = false;
var TIMEOUT = 60000;
var IDLE_TIME = 30000;
var COMMANDS = [
    // Commands without parameters
    "ABOR", "PWD", "CDUP", "FEAT", "NOOP", "QUIT", "PASV", "SYST",
    // Commands with one or more parameters
    "CWD", "DELE", "LIST", "MDTM", "MKD", "MODE", "NLST", "PASS", "RETR", "RMD",
    "RNFR", "RNTO", "SITE", "STAT", "STOR", "TYPE", "USER", "PASS",
    // Extended features
    "SYST", "CHMOD", "SIZE"
];

// From https://github.com/coolaj86/node-bufferjs
var concat = function(bufs) {
    var buffer;
    var length = 0;
    var index = 0;

    if (!Array.isArray(bufs))
        bufs = Array.prototype.slice.call(arguments);

    for (var i=0, l=bufs.length; i<l; i++) {
        buffer = bufs[i];
        length += buffer.length;
    }

    buffer = new Buffer(length);
    bufs.forEach(function (buf, i) {
        buf.copy(buffer, index, 0, buf.length);
        index += buf.length;
    });

    return buffer;
}

// Codes from 100 to 200 are FTP marks
var isMark = function isMark(code) {
    return code > 100 && code < 200;
};

var Ftp = module.exports = function(cfg) {
<<<<<<< HEAD
    Gab.apply(this, arguments);
=======
    "use strict";

>>>>>>> 3f54ea95
    var Emitter = function() { EventEmitter.call(this); };
    Util.inherits(Emitter, EventEmitter);
    this.emitter = new Emitter();

    this.raw = {};
    this.data = "";
    this.buffer = [];
    this.options = cfg;
    this.cmdQueue = [["NOOP", function() {}]];
    // This variable will be true if the server doesn't support the `stat`
    // command. Since listing a directory or retrieving file properties is
    // quite a common operation, it is more efficient to avoid the round-trip
    // to the server.
    this.useList = false;
    this.currentCode = 0;

    this.host = cfg.host;
    this.port = cfg.port || FTP_PORT;

    // Generate generic methods from parameter names. They can easily be
    // overriden if we need special behavior. They accept any parameters given,
    // it is the responsability of the user to validate the parameters.
    COMMANDS.forEach(this.generateCommand, this);

    if (DEBUG_MODE) {
        this.emitter.on("command", this._log);
        this.emitter.on("response", this._log);
    }

    this.connect(this.port, this.host);
};

Ftp.prototype = new Gab;
Ftp.prototype.constructor = Ftp;

(function() {
    "use strict";

    this.generateCommand = function(cmd) {
        var self = this;
        cmd = cmd.toLowerCase();
        this.raw[cmd] = function() {
            var callback;
            var args = slice.call(arguments);
            if (typeof args[args.length - 1] === "function") {
                callback = args.pop();
            }

            if (cmd === "quit" && self._keepAliveInterval)
                clearInterval(self._keepAliveInterval);
            else
                self.keepAlive();

            // Check whether the FTP user is authenticated at the moment of the
            // enqueing. Ideally this should happen in the `push` method, just
            // before writing to the socket, but that would be complicated,
            // since we would have to 'unshift' the auth chain into the queue
            // or play the raw auth commands (that is, without enqueuing in
            // order to not mess up the queue order. Ideally, that would be
            // built into the queue object. All this explanation to justify a
            // slight slopiness in the code flow.
            var action = cmd + " " + args.join(" ");
            var isAuthCmd = /feat|user|pass/.test(action);
            if (!self.authenticated && !isAuthCmd) {
                self.auth(self.options.user, self.options.pass, function() {
                    self.push([action.trim(), callback]);
                });
            }
            else {
                self.push([action.trim(), callback]);
            }
        };
<<<<<<< HEAD
    },

    this.collectIncomingData = function(data) {
        // if (isMark(data.code))
            // return;
=======
    });

    if (DEBUG_MODE) {
        this.emitter.on("command", this._log);
        this.emitter.on("response", this._log);
    }

    this.host = cfg.host;
    this.port = cfg.port || FTP_PORT;
>>>>>>> 3f54ea95

        this.data += data;
    },

    // Writes a new command to the server, but before that it pushes the
    // command into `cmds` list. This command will get paired with its response
    // once that one is received
    this.push = function(data, onWriteCallback) {
        var command = data[0];
        Gab.prototype.push.call(this, command + "\r\n");

<<<<<<< HEAD
        this.emitter.emit("command", this._sanitize(command));
        this.cmdQueue.push(data);
=======
        var self = this;
        function send() {
            socket.write(command + "\r\n");
            self.emitter.emit("command", self._sanitize(command));
>>>>>>> 3f54ea95

        if (onWriteCallback) {
            onWriteCallback();
        }
    };

    this.foundTerminator = function() {
        var NL = "\n";
        var line = this.data.replace("\r", "");
        this.data = "";

        var simpleRes = RE_RES.exec(line);
        var multiRes = RE_MULTI.exec(line);
        if (simpleRes) {
            var code = parseInt(simpleRes[1], 10);
            if (this.buffer.length) {
                this.buffer.push(line);

                // Multiline responses from FTP signal last line by
                // starting the last line with the code that they started with.
                if (this.currentCode === code) {
                    line = this.buffer.join(NL);
                    this.buffer = [];
                    this.currentCode = 0;
                }
                else {
                    return;
                }
            }
<<<<<<< HEAD
=======
        }
    };

    // Stream of incoming data from the FTP server.
    var input = function(next, stop) {
        socket.on("connect", self.onConnect || function(){});
        socket.on("data", next);
        socket.on("end", stop);
        socket.on("error", stop);
        socket.on("close", stop);
    };

    var cmds, tasks;
    var createStreams = this.createStreams = function() {
        self.cmdQueue = queue();
        (self.nextCmd = function nextCmd() {
            S.head(self.cmdQueue)(function(obj) {
                cmd(obj, self.nextCmd);
                self.push(obj[0], obj[1], obj[2] || null);
            });
        })();

        // Stream of FTP commands from the client.
        cmds = function(next, stop) {
            cmd = next;
        };

        /**
         * Zips (as in array zipping) commands with responses. This creates
         * a stream that keeps yielding command/response pairs as soon as each pair
         * becomes available.
         */
        tasks = S.zip(S.filter(function(x) {
            // We ignore FTP marks for now. They don't convey useful
            // information. A more elegant solution should be found in the
            // future.
            return !isMark(x.code);
        }, self.serverResponse(input)), S.append(S.list(null), cmds));
>>>>>>> 3f54ea95

            var ftpResponse = {
                code: code,
                text: line
            };

            if (this.cmdQueue.length) {
                var cmd = this.cmdQueue.shift();
                var cbk = cmd[1];

                if (!cbk)
                    return;

                this.emitter.emit("response", ftpResponse.text);
                // In FTP every response code above 399 means error in some way.
                // Since the RFC is not respected by many servers, we are going to
                // overgeneralize and consider every value above 399 as an error.
                if (ftpResponse && ftpResponse.code > 399) {
                    var err = new Error(ftpResponse.text || "Unknown FTP error.");
                    err.code = ftpResponse.code;
                    cbk(err);
                }
                else {
                    cbk(null, ftpResponse);
                }
            }
<<<<<<< HEAD
        }
        else {
            if (!this.buffer.length && multiRes)
                this.currentCode = parseInt(multiRes[1], 10);

            this.buffer.push(line);
=======
        });
    };

    createStreams();
    this.cmd = cmd;
};

(function() {
    this.addCmdListener = function(listener, action) {
        this.emitter.on(action || "command", listener);
    };

    this._createSocket = function(port, host, firstTask) {
        this.connecting = true;
        var socket = this.socket = Net.createConnection(port, host);

        socket.setTimeout(TIMEOUT, function() {
            if (this.onTimeout)
                this.onTimeout(new Error("FTP socket timeout"));

            this.destroy();
        }.bind(this));

        var self = this;
        socket.on("connect", function() {
            if (DEBUG_MODE) console.log("FTP socket connected");
            firstTask && firstTask();
            self.connecting = false;
        });

        return this.socket;
    };

    /**
     * `serverResponse` receives a stream of responses from the server and filters
     * them before pushing them back into the stream. The filtering is
     * necessary to detect multiline responses, in which several responses from
     * the server belong to a single command.
     */
    this.serverResponse = function(source) {
        var self = this;
        var NL = "\n";
        var buffer = [];
        var currentCode = 0;

        return function stream(next, stop) {
            source(function(data) {
                var lines = data.toString().replace(RE_NL_END, "").replace(RE_NL, NL).split(NL);

                lines.forEach(function(line) {
                    var simpleRes = RE_RES.exec(line);
                    var multiRes;

                    if (simpleRes) {
                        var code = parseInt(simpleRes[1], 10);

                        if (buffer.length) {
                            buffer.push(line);

                            if (currentCode === code) {
                                line = buffer.join(NL);
                                buffer = [];
                                currentCode = 0;
                            }
                        }

                        this.emitter.emit("response", ftpResponse.text);
                        next({ code: code, text: line });
                    }
                    else {
                        if (!buffer.length && (multiRes = RE_MULTI.exec(line)))
                            currentCode = parseInt(multiRes[1], 10);

                        buffer.push(line);
                    }

                }, this);
            }, stop);
        };
    };

    /**
     * Parse is called each time that a comand and a request are paired
     * together. That is, each time that there is a round trip of actions
     * between the client and the server. The `exp` param contains an array
     * with the response from the server as a first element (text) and an array
     * with the command executed and the callback (if any) as the second
     * element.
     *
     * @param action {Array} Contains server response and client command info.
     */
    this.parse = function(action) {
        if (!action || !action[1])
            return;

        var ftpResponse = action[0];
        var command  = action[1];
        var callback = command[1];
        var err;

        if (callback) {
            // In FTP every response code above 399 means error in some way.
            // Since the RFC is not respected by many servers, we are goiong to
            // overgeneralize and consider every value above 399 as an error.
            if (ftpResponse && ftpResponse.code > 399) {
                err = new Error(ftpResponse.text || "Unknown FTP error.")
                err.code = ftpResponse.code;
                callback(err);
            } else {
                callback(null, ftpResponse);
            }
>>>>>>> 3f54ea95
        }
    },

    this._initialize = function(callback) {
        var self = this;
        this.raw.feat(function(err, response) {
            if (err)
                self.features = [];
            else
                self.features = self._parseFeats(response.text);

            callback();
        });
    };

    this.addCmdListener = function(listener) {
        this.emitter.on("command", listener);
    };

    this._log = function(msg) {
        console.log("\n" + msg);
    };

    /**
     * Cleans up commands with potentially insecure data in them, such as
     * passwords, personal info, etc.
     *
     * @param cmd {String} Command to be sanitized
     * @returns {String} Sanitized command
     */
    this._sanitize = function(cmd) {
        var _cmd = cmd.slice(0, 5);
        if (_cmd === "pass ")
            cmd = _cmd + Array(cmd.length - 5).join("*");

        return cmd;
    };

    this.hasFeat = function(feature) {
        feature = feature.toLowerCase();
        return this.features && (this.features.indexOf(feature) > -1);
    };

    /**
     * Returns an array of features supported by the current FTP server
     *
     * @param {String} Server response for the 'FEAT' command
     * @returns {Array} Array of feature names
     */
    this._parseFeats = function(featResult) {
        var features = featResult.split(RE_NL);
        if (features.length) {
            // Ignore header and footer
            features = features.slice(1, -1).map(function(feature) {
                return (/^\s*(\w*)\s*/).exec(feature)[1].trim().toLowerCase();
            });
        }
        return features;
    };

    this.destroy = function() {
        if (this._keepAliveInterval)
            clearInterval(this._keepAliveInterval);

        this.socket.destroy();

        this.features = null;
        this.tasks = null;
        this.authenticated = false;
    };

    // Below this point all the methods are action helpers for FTP that compose
    // several actions in one command

    /**
     * Authenticates the user.
     *
     * @param user {String} Username
     * @param pass {String} Password
     * @param callback {Function} Follow-up function.
     */
    this.pendingRequests = [];
    this.auth = function(user, pass, callback) {
        var self = this;
        this.pendingRequests.push(callback);

        function notifyAll(err, res) {
            var cb;
            while (cb = self.pendingRequests.shift())
                cb(err, res);
        }

        if (this.authenticating)
            return;

        if (!user) user = "anonymous";
        if (!pass) pass = "@anonymous";

        this.authenticating = true;
        this._initialize(function() {
            self.raw.user(user, function(err, res) {
                if (!err && [230, 331, 332].indexOf(res.code) > -1) {
                    self.raw.pass(pass, function(err, res) {
                        self.authenticating = false;

                        if (!err && [230, 202].indexOf(res.code) > -1) {
                            self.authenticated = true;
                            self.user = user;
                            self.pass = pass;

                            self.raw.syst(function(err, res) {
                                if (!err && res.code === 215)
                                    self.system = res.text.toLowerCase();
                            });
                            notifyAll(null, res);
                        }
                        else if (!err && res.code === 332) {
                            self.raw.acct(""); // ACCT not really supported
                        }
                        else {
                            notifyAll(new Error("Login not accepted"));
                        }
                    });
                } else {
                    self.authenticating = false;
                    notifyAll(new Error("Login not accepted"));
                }
            });
        });
    };

    /**
     * Tells the server to enter passive mode, in which the server returns
     * a data port where we can listen to passive data. The callback is called
     * when the passive socket closes its connection.
     *
     * @param data {Object} Object with the following properties:
     *
     *  mode {String}, optional: "I" or "A", referring to binary or text format, respectively. Default is binary.
     *  cmd {String}: String of the command to execute,
     *  onCmdWrite {function}, optional: Function to execute just after writing the command to the socket.
     *  pasvCallback {function}, optional: Function to execute when the data socket closes (either by success or by error).
     */
    this.setPassive = function(data) {
        var self = this;
        var callback = data.pasvCallback;

        var doPasv = function(err, res) {
            if (err || res.code !== 227)
                return callback(res.text);

            var match = RE_PASV.exec(res.text);
            if (!match)
                return callback("PASV: Bad port");

            var port = (parseInt(match[1], 10) & 255) * 256 + (parseInt(match[2], 10) & 255);

            var onConnect = function() {
                self.push([data.cmd], function() {
                    if (data.onCmdWrite)
                        data.onCmdWrite(psvSocket);
                });
            };

            var pieces = [];
            var onData = function(result) {
                pieces.push(result);
            };

            var onEnd = function(error) {
                if (error)
                    callback(error);
                else if (data.mode === "I")
                    callback(null, concat(pieces));
                else
                    callback(null, pieces.join("\n"));
            };

            var psvSocket = Net.createConnection(port, self.host);
            if (data.mode !== "I") {
                psvSocket.setEncoding("utf8");
            }

            psvSocket.once("connect", onConnect);
            psvSocket.on("data", onData);
            psvSocket.on("end", onEnd);
            psvSocket.on("error", onEnd);
        };

        // Make sure to set the desired mode before starting any passive
        // operation.
        this.raw.type(data.mode, function(err, res) {
            self.push(["pasv", doPasv]);
        });
    };

    /**
     * Lists a folder's contents using a passive connection.
     *
     * @param filePath {String} Remote file/folder path
     */
    this.list = function(filePath, callback) {
        if (arguments.length === 1) {
            callback = arguments[0];
            filePath = "";
        }

        this.setPassive({
            cmd: "list " + filePath,
            pasvCallback: callback
        });
    };

    /**
     * Downloads a file from FTP server, given a valid Path. It uses the RETR
     * command to retrieve the file.
     */
    this.get = function(filePath, callback) {
        this.setPassive({
            mode: "I",
            cmd: "retr " + filePath,
            pasvCallback: callback
        });
    };

    this.put = function(filePath, buffer, callback) {
        var self = this;
        this.setPassive({
            mode: "I",
            cmd: "stor " + filePath,
            onCmdWrite: function(socket) {
                if (socket && socket.writable)
                    socket.end(buffer);
            },
            pasvCallback: function(error, contents) {
                // noop function in place because 'STOR' returns an extra command
                // giving the state of the transfer.
                if (!error)
                    self.cmdQueue.push(["NOOP", function() {}])

                callback(error, contents);
          }
        });
    };

    /**
     * Provides information about files. It lists a directory contents or
     * a single file and yields an array of file objects. The file objects
     * contain several properties. The main difference between this method and
     * 'list' or 'stat' is that it returns objects with the file properties
     * already parsed.
     *
     * Example of file object:
     *
     *  {
     *      name: 'README.txt',
     *      type: 0,
     *      time: 996052680000,
     *      size: '2582',
     *      owner: 'sergi',
     *      group: 'staff',
     *      userPermissions: { read: true, write: true, exec: false },
     *      groupPermissions: { read: true, write: false, exec: false },
     *      otherPermissions: { read: true, write: false, exec: false }
     *  }
     *
     * The constants used in the object are defined in ftpParser.js
     *
     * @param filePath {String} Path to the file or directory to list
     * @param callback {Function} Function to call with the proper data when
     * the listing is finished.
     */
    this.ls = function(filePath, callback) {
        var entriesToList = function(err, entries) {
            if (err)
                return callback(err, entries);

            if (!entries)
                return callback(null, []);

            callback(null,
                (entries.text || entries)
                    .split(/\r\n|\n/)
                    .map(function(entry) {
                        return Parser.entryParser(entry.replace("\n", ""));
                    })
                    // Flatten the array
                    .filter(function(value){ return !!value; })
            );
        };

        if (this.useList) {
            this.list(filePath, entriesToList);
        }
        else {
            var self = this;
            this.raw.stat(filePath, function(err, data) {
                // We might be connected to a server that doesn't support the
                // 'STAT' command, which is set as default. We use 'LIST' instead,
                // and we set the variable `useList` to true, to avoid extra round
                // trips to the server to check.
                if ((err && (data.code === 502 || data.code === 500)) ||
                    // Not sure if the "hummingbird" system check ^^^ is still
                    // necessary. If they support any standards, the 500 error
                    // should have us covered. Let's leave it for now.
                    (self.system && self.system.indexOf("hummingbird") > -1)) {
                    self.useList = true;
                    self.list(filePath, entriesToList);
                }
                else {
                    entriesToList(err, data);
                }
            });
        }
    };

    this.rename = function(from, to, callback) {
        var self = this;
        self.raw.rnfr(from, function(err, res) {
            if (err)
                return callback(err);

            self.raw.rnto(to, function(err, res) { callback(err, res); });
        });
    };

    this.keepAlive = function() {
        var self = this;
        if (this._keepAliveInterval)
            clearInterval(this._keepAliveInterval);

        this._keepAliveInterval = setInterval(self.raw.noop, IDLE_TIME);
    };

}).call(Ftp.prototype);
<|MERGE_RESOLUTION|>--- conflicted
+++ resolved
@@ -2,29 +2,23 @@
  * @package jsftp
  * @copyright Copyright(c) 2012 Ajax.org B.V. <info@c9.io>
  * @author Sergi Mansilla <sergi.mansilla@gmail.com>
- * @license https://github.com/sergi/jsftp/blob/master/LICENSE MIT License
+ * @license https://github.com/sergi/jsFTP/blob/master/LICENSE MIT License
  */
 
 var Net = require("net");
-<<<<<<< HEAD
-var Util = require("util");
-var EventEmitter = require("events").EventEmitter;
-var Parser = require("./lib/ftpParser");
-var Gab = require("gab");
-=======
 var ftpPasv = require("./lib/ftpPasv");
 var Parser = require('./lib/ftpParser');
 var S = require("streamer");
 var Util = require("util");
 var EventEmitter = require("events").EventEmitter;
->>>>>>> 3f54ea95
 
 var slice = Array.prototype.slice;
 
 var FTP_PORT = 21;
 var RE_PASV = /[-\d]+,[-\d]+,[-\d]+,[-\d]+,([-\d]+),([-\d]+)/;
-var RE_RES = /^(\d{3})\s(.*)/;
-var RE_MULTI = /^(\d{3})-/;
+var RE_RES = /^(\d\d\d)\s(.*)/;
+var RE_MULTI = /^(\d\d\d)-/;
+var RE_NL_END = /\r\n$/;
 var RE_NL = /\r\n/;
 
 var DEBUG_MODE = false;
@@ -40,28 +34,33 @@
     "SYST", "CHMOD", "SIZE"
 ];
 
-// From https://github.com/coolaj86/node-bufferjs
-var concat = function(bufs) {
-    var buffer;
-    var length = 0;
-    var index = 0;
-
-    if (!Array.isArray(bufs))
-        bufs = Array.prototype.slice.call(arguments);
-
-    for (var i=0, l=bufs.length; i<l; i++) {
-        buffer = bufs[i];
-        length += buffer.length;
-    }
-
-    buffer = new Buffer(length);
-    bufs.forEach(function (buf, i) {
-        buf.copy(buffer, index, 0, buf.length);
-        index += buf.length;
-    });
-
-    return buffer;
-}
+// Queue function that maintains an ordered queue of streams.
+var queue = function queue() {
+    var next;
+    var buffer = slice.call(arguments);
+
+    var stream = function stream($, stop) {
+        next = $;
+        stream._update();
+    };
+
+    stream._update = function _update() {
+        buffer.push.apply(buffer, arguments);
+        if (next && buffer.length) {
+            if (false !== next(buffer.shift()))
+                _update();
+            else
+                next = null;
+        }
+    };
+    return stream;
+};
+
+// Enqueues an `element` in the `stream` object, which has to be a reference to
+// a queue.
+var enqueue = function enqueue(stream, element) {
+    stream._update.apply(null, slice.call(arguments, 1));
+};
 
 // Codes from 100 to 200 are FTP marks
 var isMark = function isMark(code) {
@@ -69,61 +68,47 @@
 };
 
 var Ftp = module.exports = function(cfg) {
-<<<<<<< HEAD
-    Gab.apply(this, arguments);
-=======
     "use strict";
 
->>>>>>> 3f54ea95
     var Emitter = function() { EventEmitter.call(this); };
     Util.inherits(Emitter, EventEmitter);
     this.emitter = new Emitter();
 
     this.raw = {};
-    this.data = "";
-    this.buffer = [];
     this.options = cfg;
-    this.cmdQueue = [["NOOP", function() {}]];
     // This variable will be true if the server doesn't support the `stat`
     // command. Since listing a directory or retrieving file properties is
     // quite a common operation, it is more efficient to avoid the round-trip
     // to the server.
     this.useList = false;
-    this.currentCode = 0;
-
-    this.host = cfg.host;
-    this.port = cfg.port || FTP_PORT;
+
+    if (cfg) {
+        this.onError = cfg.onError;
+        this.onTimeout = cfg.onTimeout;
+        this.onConnect = cfg.onConnect;
+    }
 
     // Generate generic methods from parameter names. They can easily be
     // overriden if we need special behavior. They accept any parameters given,
     // it is the responsability of the user to validate the parameters.
-    COMMANDS.forEach(this.generateCommand, this);
-
-    if (DEBUG_MODE) {
-        this.emitter.on("command", this._log);
-        this.emitter.on("response", this._log);
-    }
-
-    this.connect(this.port, this.host);
-};
-
-Ftp.prototype = new Gab;
-Ftp.prototype.constructor = Ftp;
-
-(function() {
-    "use strict";
-
-    this.generateCommand = function(cmd) {
-        var self = this;
-        cmd = cmd.toLowerCase();
-        this.raw[cmd] = function() {
+    var self = this;
+    COMMANDS.forEach(function(cmd) {
+        var lcCmd = cmd.toLowerCase();
+        self.raw[lcCmd] = function() {
             var callback;
-            var args = slice.call(arguments);
-            if (typeof args[args.length - 1] === "function") {
-                callback = args.pop();
+            var action = lcCmd;
+
+            if (arguments.length) {
+                var args = slice.call(arguments);
+
+                if (typeof args[args.length - 1] == "function")
+                    callback = args.pop();
+
+                if (args.length)
+                    action += " " + args.join(" ");
             }
 
-            if (cmd === "quit" && self._keepAliveInterval)
+            if (lcCmd === "quit" && self._keepAliveInterval)
                 clearInterval(self._keepAliveInterval);
             else
                 self.keepAlive();
@@ -136,24 +121,16 @@
             // order to not mess up the queue order. Ideally, that would be
             // built into the queue object. All this explanation to justify a
             // slight slopiness in the code flow.
-            var action = cmd + " " + args.join(" ");
             var isAuthCmd = /feat|user|pass/.test(action);
             if (!self.authenticated && !isAuthCmd) {
                 self.auth(self.options.user, self.options.pass, function() {
-                    self.push([action.trim(), callback]);
+                    enqueue(self.cmdQueue, [action, callback]);
                 });
             }
             else {
-                self.push([action.trim(), callback]);
+                enqueue(self.cmdQueue, [action, callback]);
             }
         };
-<<<<<<< HEAD
-    },
-
-    this.collectIncomingData = function(data) {
-        // if (isMark(data.code))
-            // return;
-=======
     });
 
     if (DEBUG_MODE) {
@@ -163,58 +140,49 @@
 
     this.host = cfg.host;
     this.port = cfg.port || FTP_PORT;
->>>>>>> 3f54ea95
-
-        this.data += data;
-    },
+
+    var socket = this._createSocket(this.port, this.host);
+    var cmd;
 
     // Writes a new command to the server, but before that it pushes the
     // command into `cmds` list. This command will get paired with its response
     // once that one is received
-    this.push = function(data, onWriteCallback) {
-        var command = data[0];
-        Gab.prototype.push.call(this, command + "\r\n");
-
-<<<<<<< HEAD
-        this.emitter.emit("command", this._sanitize(command));
-        this.cmdQueue.push(data);
-=======
+    this.push = function(command, callback, onWriteCallback) {
+        if (!command || typeof command != "string")
+            return;
+
         var self = this;
         function send() {
             socket.write(command + "\r\n");
             self.emitter.emit("command", self._sanitize(command));
->>>>>>> 3f54ea95
-
-        if (onWriteCallback) {
-            onWriteCallback();
-        }
-    };
-
-    this.foundTerminator = function() {
-        var NL = "\n";
-        var line = this.data.replace("\r", "");
-        this.data = "";
-
-        var simpleRes = RE_RES.exec(line);
-        var multiRes = RE_MULTI.exec(line);
-        if (simpleRes) {
-            var code = parseInt(simpleRes[1], 10);
-            if (this.buffer.length) {
-                this.buffer.push(line);
-
-                // Multiline responses from FTP signal last line by
-                // starting the last line with the code that they started with.
-                if (this.currentCode === code) {
-                    line = this.buffer.join(NL);
-                    this.buffer = [];
-                    this.currentCode = 0;
+
+            if (onWriteCallback)
+                onWriteCallback();
+        }
+
+        if (socket.writable) {
+            send();
+        }
+        else {
+            if (DEBUG_MODE)
+                console.log("FTP socket is not writable, reopening socket...");
+
+            if (!this.connecting) {
+                this.connecting = true;
+
+                var reConnect = function() {
+                    self.connecting = false;
+                    send();
+                };
+
+                try {
+                    socket = this._createSocket(this.port, this.host, reConnect);
+                    createStreams();
                 }
-                else {
-                    return;
+                catch (e) {
+                    console.log(e);
                 }
             }
-<<<<<<< HEAD
-=======
         }
     };
 
@@ -253,41 +221,11 @@
             // future.
             return !isMark(x.code);
         }, self.serverResponse(input)), S.append(S.list(null), cmds));
->>>>>>> 3f54ea95
-
-            var ftpResponse = {
-                code: code,
-                text: line
-            };
-
-            if (this.cmdQueue.length) {
-                var cmd = this.cmdQueue.shift();
-                var cbk = cmd[1];
-
-                if (!cbk)
-                    return;
-
-                this.emitter.emit("response", ftpResponse.text);
-                // In FTP every response code above 399 means error in some way.
-                // Since the RFC is not respected by many servers, we are going to
-                // overgeneralize and consider every value above 399 as an error.
-                if (ftpResponse && ftpResponse.code > 399) {
-                    var err = new Error(ftpResponse.text || "Unknown FTP error.");
-                    err.code = ftpResponse.code;
-                    cbk(err);
-                }
-                else {
-                    cbk(null, ftpResponse);
-                }
+
+        tasks(self.parse.bind(self), function(err) {
+            if (DEBUG_MODE) {
+                console.log("Ftp socket closed its doors to the public.");
             }
-<<<<<<< HEAD
-        }
-        else {
-            if (!this.buffer.length && multiRes)
-                this.currentCode = parseInt(multiRes[1], 10);
-
-            this.buffer.push(line);
-=======
         });
     };
 
@@ -354,7 +292,7 @@
                             }
                         }
 
-                        this.emitter.emit("response", ftpResponse.text);
+                        self.emitter.emit("response", line);
                         next({ code: code, text: line });
                     }
                     else {
@@ -399,9 +337,9 @@
             } else {
                 callback(null, ftpResponse);
             }
->>>>>>> 3f54ea95
-        }
-    },
+        }
+        this.nextCmd();
+    };
 
     this._initialize = function(callback) {
         var self = this;
@@ -415,12 +353,8 @@
         });
     };
 
-    this.addCmdListener = function(listener) {
-        this.emitter.on("command", listener);
-    };
-
     this._log = function(msg) {
-        console.log("\n" + msg);
+        console.log("\n" + msg.text);
     };
 
     /**
@@ -431,6 +365,9 @@
      * @returns {String} Sanitized command
      */
     this._sanitize = function(cmd) {
+        if (!cmd)
+            return;
+
         var _cmd = cmd.slice(0, 5);
         if (_cmd === "pass ")
             cmd = _cmd + Array(cmd.length - 5).join("*");
@@ -454,7 +391,7 @@
         if (features.length) {
             // Ignore header and footer
             features = features.slice(1, -1).map(function(feature) {
-                return (/^\s*(\w*)\s*/).exec(feature)[1].trim().toLowerCase();
+                return /^\s*(\w*)\s*/.exec(feature)[1].trim().toLowerCase();
             });
         }
         return features;
@@ -466,8 +403,11 @@
 
         this.socket.destroy();
 
+        if (this.dataConn)
+            this.dataConn.socket.destroy();
+
         this.features = null;
-        this.tasks = null;
+        this.tasks    = null;
         this.authenticated = false;
     };
 
@@ -538,7 +478,7 @@
      *
      * @param data {Object} Object with the following properties:
      *
-     *  mode {String}, optional: "I" or "A", referring to binary or text format, respectively. Default is binary.
+     *  mode {String}, optional: "I" or "A", referring to binary or text format, respectively. Default is binary.,
      *  cmd {String}: String of the command to execute,
      *  onCmdWrite {function}, optional: Function to execute just after writing the command to the socket.
      *  pasvCallback {function}, optional: Function to execute when the data socket closes (either by success or by error).
@@ -556,43 +496,20 @@
                 return callback("PASV: Bad port");
 
             var port = (parseInt(match[1], 10) & 255) * 256 + (parseInt(match[2], 10) & 255);
-
-            var onConnect = function() {
-                self.push([data.cmd], function() {
-                    if (data.onCmdWrite)
-                        data.onCmdWrite(psvSocket);
-                });
-            };
-
-            var pieces = [];
-            var onData = function(result) {
-                pieces.push(result);
-            };
-
-            var onEnd = function(error) {
-                if (error)
-                    callback(error);
-                else if (data.mode === "I")
-                    callback(null, concat(pieces));
-                else
-                    callback(null, pieces.join("\n"));
-            };
-
-            var psvSocket = Net.createConnection(port, self.host);
-            if (data.mode !== "I") {
-                psvSocket.setEncoding("utf8");
-            }
-
-            psvSocket.once("connect", onConnect);
-            psvSocket.on("data", onData);
-            psvSocket.on("end", onEnd);
-            psvSocket.on("error", onEnd);
+            self.dataConn = new ftpPasv({
+                host: self.host,
+                port: port,
+                mode: data.mode,
+                callback: callback,
+                ftp: self
+            });
         };
 
         // Make sure to set the desired mode before starting any passive
         // operation.
-        this.raw.type(data.mode, function(err, res) {
-            self.push(["pasv", doPasv]);
+        this.raw.type(data.mode || "I", function(err, res) {
+            enqueue(self.cmdQueue, ["pasv", doPasv]);
+            enqueue(self.cmdQueue, [data.cmd, null, data.onCmdWrite]);
         });
     };
 
@@ -618,7 +535,8 @@
      * command to retrieve the file.
      */
     this.get = function(filePath, callback) {
-        this.setPassive({
+        var self = this;
+        self.setPassive({
             mode: "I",
             cmd: "retr " + filePath,
             pasvCallback: callback
@@ -630,18 +548,12 @@
         this.setPassive({
             mode: "I",
             cmd: "stor " + filePath,
-            onCmdWrite: function(socket) {
-                if (socket && socket.writable)
+            onCmdWrite: function() {
+                var socket = self.dataConn.socket;
+                if (socket.writable)
                     socket.end(buffer);
             },
-            pasvCallback: function(error, contents) {
-                // noop function in place because 'STOR' returns an extra command
-                // giving the state of the transfer.
-                if (!error)
-                    self.cmdQueue.push(["NOOP", function() {}])
-
-                callback(error, contents);
-          }
+            pasvCallback: callback
         });
     };
 
